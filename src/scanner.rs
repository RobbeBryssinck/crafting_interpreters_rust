use std::collections::HashMap;

use crate::error_reporter;
use std::collections::HashMap;

<<<<<<< HEAD
#[derive(Clone, Copy)]
=======
#[derive(Copy, Clone)]
>>>>>>> 988b3e94
pub enum TokenType {
    // Single-character tokens.
    LeftParen, RightParen, LeftBrace, RightBrace,
    Comma, Dot, Minus, Plus, Semicolon, Slash, Star,

    // One or two character tokens.
    Bang, BangEqual,
    Equal, EqualEqual,
    Greater, GreaterEqual,
    Less, LessEqual,

    // Literals.
    Identifier, String, Number,

    // Keywords.
    And, Class, Else, False, Fun, For, If, Nil, Or,
    Print, Return, Super, This, True, Var, While,

    EOF
}

<<<<<<< HEAD
// TODO:
pub struct Object {

=======
pub enum Literal {
    Identifier(String),
    Str(String),
    Number(f64),
>>>>>>> 988b3e94
}

pub struct Token {
    pub token_type: TokenType,
    pub lexeme: String,
    pub literal: Option<Literal>,
    pub line: i32
}

struct Scanner {
    source: Vec<char>,
    tokens: Vec<Token>,
    start: usize,
    current: usize,
    line: i32,
<<<<<<< HEAD
    keywords: HashMap<String, TokenType>,
=======
    keywords: HashMap<&'static str, TokenType>
>>>>>>> 988b3e94
}

impl Scanner {
    fn new(source: &str) -> Self {
        let mut s = Self {
            source: source.chars().collect(),
            tokens: vec![],
            start: 0,
            current: 0,
            line: 0,
<<<<<<< HEAD
            keywords: HashMap::from([
                (String::from("and"), TokenType::And),
                (String::from("class"), TokenType::Class),
                (String::from("else"), TokenType::Else),
                (String::from("false"), TokenType::False),
                (String::from("fun"), TokenType::Fun),
                (String::from("for"), TokenType::For),
                (String::from("if"), TokenType::If),
                (String::from("nil"), TokenType::Nil),
                (String::from("or"), TokenType::Or),
                (String::from("print"), TokenType::Print),
                (String::from("return"), TokenType::Return),
                (String::from("super"), TokenType::Super),
                (String::from("this"), TokenType::This),
                (String::from("true"), TokenType::True),
                (String::from("var"), TokenType::Var),
                (String::from("while"), TokenType::While),
            ])
        }
=======
            keywords: HashMap::new()
        };

        s.fill_keywords();

        s
    }

    fn fill_keywords(&mut self) {
        self.keywords.insert("and", TokenType::And);
        self.keywords.insert("class", TokenType::Class);
        self.keywords.insert("else", TokenType::Else);
        self.keywords.insert("false", TokenType::False);
        self.keywords.insert("for", TokenType::For);
        self.keywords.insert("fun", TokenType::Fun);
        self.keywords.insert("if", TokenType::If);
        self.keywords.insert("nil", TokenType::Nil);
        self.keywords.insert("or", TokenType::Or);
        self.keywords.insert("print", TokenType::Print);
        self.keywords.insert("return", TokenType::Return);
        self.keywords.insert("super", TokenType::Super);
        self.keywords.insert("this", TokenType::This);
        self.keywords.insert("true", TokenType::True);
        self.keywords.insert("var", TokenType::Var);
        self.keywords.insert("while", TokenType::While);
    }

    fn get_keyword(&self, identifier: &str) -> Option<&TokenType> {
        self.keywords.get(identifier)
>>>>>>> 988b3e94
    }

    fn scan_tokens(&mut self) {
        while !self.is_at_end() {
            self.start = self.current;
            self.scan_token();
        }

        self.add_token(TokenType::EOF);
    }

    fn is_at_end(&self) -> bool {
        self.current >= self.source.len()
    }

    fn scan_token(&mut self) {
        let character = self.advance();

        match character {
            '(' => self.add_token(TokenType::LeftParen),
            ')' => self.add_token(TokenType::RightParen),
            '{' => self.add_token(TokenType::LeftBrace),
            '}' => self.add_token(TokenType::RightBrace),
            ',' => self.add_token(TokenType::Comma),
            '.' => self.add_token(TokenType::Dot),
            '-' => self.add_token(TokenType::Minus),
            '+' => self.add_token(TokenType::Plus),
            ';' => self.add_token(TokenType::Semicolon),
            '*' => self.add_token(TokenType::Star),
            '!' => {
                if self.check_next('=') {
                    self.add_token(TokenType::BangEqual)
                } else {
                    self.add_token(TokenType::Bang)
                }
            },
            '=' => {
                if self.check_next('=') {
                    self.add_token(TokenType::EqualEqual)
                } else {
                    self.add_token(TokenType::Equal)
                }
            },
            '<' => {
                if self.check_next('=') {
                    self.add_token(TokenType::LessEqual)
                } else {
                    self.add_token(TokenType::Less)
                }
            },
            '>' => {
                if self.check_next('=') {
                    self.add_token(TokenType::GreaterEqual)
                } else {
                    self.add_token(TokenType::Greater)
                }
            },
            '/' => {
                if self.check_next('/') {
                    while self.peek() != '\n' && !self.is_at_end() {
                        self.advance();
                    }
                } else {
                    self.add_token(TokenType::Slash);
                }
            },
            ' ' | '\r' | '\t' => {},
            '\n' => self.line += 1,
            '"' => self.scan_string(),
            _ => {
                if character.is_digit(10) {
                    self.scan_number();
<<<<<<< HEAD
                } else if character.is_alphabetic() || character == '_' {
=======
                } else if character.is_alphabetic() {
>>>>>>> 988b3e94
                    self.scan_identifier();
                } else {
                    error_reporter::error(self.line, "Unknown character");
                }
            }
        }
    }

    fn advance(&mut self) -> char {
        let next = self.source[self.current as usize];
        self.current += 1;
        next
    }

    fn add_token(&mut self, token_type: TokenType) {
        self.add_token_literal(token_type, None)
    }

    fn add_token_literal(&mut self, token_type: TokenType, literal: Option<Literal>) {
        let lexeme = String::from_iter(self.source[self.start..self.current].iter());

        self.tokens.push(Token{token_type, lexeme, literal, line: self.line})
    }

    fn check_next(&mut self, expected: char) -> bool {
        if self.is_at_end() {
            return false;
        }
        if self.source[self.current] != expected {
            return false;
        }

        self.current += 1;

        true
    }

    fn peek(&self) -> char {
        if self.is_at_end() {
            return '\0';
        } else {
            return self.source[self.current];
        }
    }

    fn peek_next(&self) -> char {
        if self.current + 1 >= self.source.len() {
            return '\0';
        } else {
            return self.source[self.current+1];
        }
    }

    fn scan_string(&mut self) {
        while self.peek() != '"' && !self.is_at_end() {
            if self.peek() == '\n' {
                self.line += 1;
            }
            self.advance();
        }

        if self.is_at_end() {
            error_reporter::error(self.line, "Unterminated string.");
            return;
        }

        self.advance();

        let text = String::from_iter(self.source[self.start+1..self.current-1].iter());
        self.add_token_literal(TokenType::String, Some(Literal::Str(text)));
    }

    fn scan_number(&mut self) {
        while self.peek().is_digit(10) {
            self.advance();
        }

        // Look for a fractional part.
        if self.peek() == '.' && self.peek_next().is_digit(10) {
            // Consume the "."
            self.advance();

            while self.peek().is_digit(10) {
                self.advance();
            }
        }

        let num = String::from_iter(self.source[self.start..self.current].iter()).parse::<f64>().unwrap();
        self.add_token_literal(TokenType::Number, Some(Literal::Number(num)));
    }

    fn scan_identifier(&mut self) {
        while self.peek().is_alphanumeric() {
            self.advance();
        }

        let lexeme = String::from_iter(self.source[self.start..self.current].iter());
        
        match self.keywords.get(lexeme.as_str()) {
            Some(&token_type) => self.add_token(token_type),
            _ => self.add_token(TokenType::Identifier)
        }
    }

    fn scan_identifier(&mut self) {
        while self.peek().is_alphanumeric() {
            self.advance();
        }

        let text = String::from_iter(self.source[self.start..self.current].iter());
        match self.keywords.get(&text) {
            Some(&tokentype) => self.add_token(tokentype),
            None => self.add_token(TokenType::Identifier),
        }
    }
}

pub fn scan_tokens(source: &str) -> Vec<Token> {
    let mut scanner = Scanner::new(source);

    scanner.scan_tokens();

    scanner.tokens
}<|MERGE_RESOLUTION|>--- conflicted
+++ resolved
@@ -3,11 +3,6 @@
 use crate::error_reporter;
 use std::collections::HashMap;
 
-<<<<<<< HEAD
-#[derive(Clone, Copy)]
-=======
-#[derive(Copy, Clone)]
->>>>>>> 988b3e94
 pub enum TokenType {
     // Single-character tokens.
     LeftParen, RightParen, LeftBrace, RightBrace,
@@ -29,16 +24,10 @@
     EOF
 }
 
-<<<<<<< HEAD
-// TODO:
-pub struct Object {
-
-=======
 pub enum Literal {
     Identifier(String),
     Str(String),
     Number(f64),
->>>>>>> 988b3e94
 }
 
 pub struct Token {
@@ -54,11 +43,6 @@
     start: usize,
     current: usize,
     line: i32,
-<<<<<<< HEAD
-    keywords: HashMap<String, TokenType>,
-=======
-    keywords: HashMap<&'static str, TokenType>
->>>>>>> 988b3e94
 }
 
 impl Scanner {
@@ -69,7 +53,6 @@
             start: 0,
             current: 0,
             line: 0,
-<<<<<<< HEAD
             keywords: HashMap::from([
                 (String::from("and"), TokenType::And),
                 (String::from("class"), TokenType::Class),
@@ -89,37 +72,6 @@
                 (String::from("while"), TokenType::While),
             ])
         }
-=======
-            keywords: HashMap::new()
-        };
-
-        s.fill_keywords();
-
-        s
-    }
-
-    fn fill_keywords(&mut self) {
-        self.keywords.insert("and", TokenType::And);
-        self.keywords.insert("class", TokenType::Class);
-        self.keywords.insert("else", TokenType::Else);
-        self.keywords.insert("false", TokenType::False);
-        self.keywords.insert("for", TokenType::For);
-        self.keywords.insert("fun", TokenType::Fun);
-        self.keywords.insert("if", TokenType::If);
-        self.keywords.insert("nil", TokenType::Nil);
-        self.keywords.insert("or", TokenType::Or);
-        self.keywords.insert("print", TokenType::Print);
-        self.keywords.insert("return", TokenType::Return);
-        self.keywords.insert("super", TokenType::Super);
-        self.keywords.insert("this", TokenType::This);
-        self.keywords.insert("true", TokenType::True);
-        self.keywords.insert("var", TokenType::Var);
-        self.keywords.insert("while", TokenType::While);
-    }
-
-    fn get_keyword(&self, identifier: &str) -> Option<&TokenType> {
-        self.keywords.get(identifier)
->>>>>>> 988b3e94
     }
 
     fn scan_tokens(&mut self) {
@@ -192,11 +144,7 @@
             _ => {
                 if character.is_digit(10) {
                     self.scan_number();
-<<<<<<< HEAD
                 } else if character.is_alphabetic() || character == '_' {
-=======
-                } else if character.is_alphabetic() {
->>>>>>> 988b3e94
                     self.scan_identifier();
                 } else {
                     error_reporter::error(self.line, "Unknown character");
@@ -284,33 +232,7 @@
             }
         }
 
-        let num = String::from_iter(self.source[self.start..self.current].iter()).parse::<f64>().unwrap();
-        self.add_token_literal(TokenType::Number, Some(Literal::Number(num)));
-    }
-
-    fn scan_identifier(&mut self) {
-        while self.peek().is_alphanumeric() {
-            self.advance();
-        }
-
-        let lexeme = String::from_iter(self.source[self.start..self.current].iter());
-        
-        match self.keywords.get(lexeme.as_str()) {
-            Some(&token_type) => self.add_token(token_type),
-            _ => self.add_token(TokenType::Identifier)
-        }
-    }
-
-    fn scan_identifier(&mut self) {
-        while self.peek().is_alphanumeric() {
-            self.advance();
-        }
-
-        let text = String::from_iter(self.source[self.start..self.current].iter());
-        match self.keywords.get(&text) {
-            Some(&tokentype) => self.add_token(tokentype),
-            None => self.add_token(TokenType::Identifier),
-        }
+        self.add_token(TokenType::Number);
     }
 }
 
